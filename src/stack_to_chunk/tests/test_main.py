--- conflicted
+++ resolved
@@ -39,18 +39,6 @@
     arr = da.random.randint(low=0, high=2**16, dtype=np.uint16, size=shape)
     arr = arr.rechunk(chunks=(shape[0], shape[1], 1))
 
-    expected_multiscales_keys = [
-        "name",
-        "axes",
-        "version",
-        "datasets",
-        "type",
-        "metadata",
-    ]
-    multiscales = group._group.attrs["multiscales"]
-    assert all(k in multiscales for k in expected_multiscales_keys)
-    assert len(multiscales["datasets"]) == 0
-
     with pytest.raises(
         ValueError,
         match="Input array is must have a chunk size of 1 in the third dimension.",
@@ -82,27 +70,6 @@
     with (zarr_path / ".zattrs").open() as f:
         data = json.load(f)
     assert data == {
-<<<<<<< HEAD
-        "multiscales": {
-            "axes": [
-                {"name": "z", "type": "space", "unit": "centimeter"},
-                {"name": "y", "type": "space", "unit": "centimeter"},
-                {"name": "x", "type": "space", "unit": "centimeter"},
-            ],
-            "datasets": [
-                {
-                    "path": "0",
-                    "coordinateTransformations": [
-                        {"type": "scale", "scale": [3.0, 4.0, 5.0]}
-                    ],
-                }
-            ],
-            "metadata": {"description": "Downscaled using linear resampling"},
-            "name": "my_zarr_group",
-            "type": "linear",
-            "version": "0.4",
-        }
-=======
         "multiscales": [
             {
                 "axes": [
@@ -113,7 +80,7 @@
                 "datasets": [
                     {
                         "coordinateTransformations": [
-                            {"scale": [1, 1, 1], "type": "scale"}
+                            {"type": "scale", "scale": [3.0, 4.0, 5.0]}
                         ],
                         "path": "0",
                     }
@@ -124,16 +91,12 @@
                 "version": "0.4",
             }
         ]
->>>>>>> 7645fe8d
     }
 
     with (zarr_path / ".zgroup").open() as f:
         data = json.load(f)
     assert data == {"zarr_format": 2}
 
-<<<<<<< HEAD
-    # Check that adding a downsample level works
-=======
     # Check that trying to add data again fails
     with pytest.raises(
         RuntimeError, match="Full resolution data already added to this zarr group."
@@ -145,9 +108,10 @@
             compressor="default",
         )
 
->>>>>>> 7645fe8d
+    # Check that adding a downsample level works
     group.add_downsample_level(1)
     assert group.levels == [0, 1]
+    multiscales = group._group.attrs["multiscales"][0]
     assert multiscales["datasets"] == [
         {
             "path": "0",
